"""
Commands related to searching for packages in a Python repository.
"""
from gettext import gettext as _

from pulp.client.commands import options, unit
from pulp.client.commands.criteria import DisplayUnitAssociationsCommand
from pulp.client.commands.unit import UnitRemoveCommand

from pulp_python.common import constants


<<<<<<< HEAD
DESC_REMOVE = _('remove packages from a repository')
=======
DESC_COPY = _('copies packages from one repository to another')
>>>>>>> 731ccd6e
DESC_SEARCH = _('search for packages in a repository')


class CopyPackagesCommand(unit.UnitCopyCommand):
    """
    Copies packages from one repository to another.
    """
    def __init__(self, context):
        """
        Initialize the command.

        :param context: The CLI context
        :type  context: pulp.client.extensions.core.ClientContext
        """
        super(CopyPackagesCommand, self).__init__(context, description=DESC_COPY,
                                                  type_id=constants.PACKAGE_TYPE_ID)

    @staticmethod
    def get_formatter_for_type(type_id):
        """
        Returns a method that can be used to format the unit key of a python package for display
        purposes.

        :param type_id: The type_id of the unit key to get a formatter for.
        :type  type_id: str
        :return:        A function that can format a Python package unit key for display.
        :rtype:         function
        """
        return lambda x: '%(name)s-%(version)s' % x


class ListPackagesCommand(DisplayUnitAssociationsCommand):
    """
    This command is used to search for existing Python packages in a repository.
    """
    def __init__(self, context):
        """
        Initialize the command.

        :param context: The CLI context
        :type  context: pulp.client.extensions.core.ClientContext
        """
        super(ListPackagesCommand, self).__init__(self.run, name='packages',
                                                  description=DESC_SEARCH)
        self.context = context

    def run(self, **kwargs):
        """
        Query the server for the packages, and render them for the user.

        :param kwargs: The CLI options passed by the user
        :type  kwargs: dict
        """
        # Retrieve the packages
        repo_id = kwargs.pop(options.OPTION_REPO_ID.keyword)
        kwargs['type_ids'] = [constants.PACKAGE_TYPE_ID]
        packages = self.context.server.repo_unit.search(repo_id, **kwargs).response_body

        order = []

        if not kwargs.get(self.ASSOCIATION_FLAG.keyword):
            packages = [m['metadata'] for m in packages]
            # Make sure the key info is at the top; the rest can be alpha
            order = ['name', 'version', 'author']

<<<<<<< HEAD
        self.prompt.render_document_list(packages, order=order)


class PackageRemoveCommand(UnitRemoveCommand):
    """
    Class for executing unit remove commands for python package units
    """

    def __init__(self, context):
        """
        Initialize the command.

        :param context: The CLI context
        :type  context: pulp.client.extensions.core.ClientContext
        """
        UnitRemoveCommand.__init__(self, context, name='remove', description=DESC_REMOVE,
                                   type_id=constants.PACKAGE_TYPE_ID)

    @staticmethod
    def get_formatter_for_type(type_id):
        """
        Returns a method that can be used to format the unit key of a python package
        for display purposes

        :param type_id: the type_id of the unit key to get a formatter for
        :type  type_id: str
        :return: function
        :rtype: callable
        """
        if type_id != constants.PACKAGE_TYPE_ID:
            raise ValueError(_("The python package formatter can not process %s units.") % type_id)

        return lambda x: '%s-%s' % (x['name'], x['version'])
=======
        self.context.prompt.render_document_list(packages, order=order)
>>>>>>> 731ccd6e
<|MERGE_RESOLUTION|>--- conflicted
+++ resolved
@@ -10,11 +10,8 @@
 from pulp_python.common import constants
 
 
-<<<<<<< HEAD
+DESC_COPY = _('copies packages from one repository to another')
 DESC_REMOVE = _('remove packages from a repository')
-=======
-DESC_COPY = _('copies packages from one repository to another')
->>>>>>> 731ccd6e
 DESC_SEARCH = _('search for packages in a repository')
 
 
@@ -80,11 +77,10 @@
             # Make sure the key info is at the top; the rest can be alpha
             order = ['name', 'version', 'author']
 
-<<<<<<< HEAD
-        self.prompt.render_document_list(packages, order=order)
+        self.context.prompt.render_document_list(packages, order=order)
 
 
-class PackageRemoveCommand(UnitRemoveCommand):
+class RemovePackagesCommand(UnitRemoveCommand):
     """
     Class for executing unit remove commands for python package units
     """
@@ -113,7 +109,4 @@
         if type_id != constants.PACKAGE_TYPE_ID:
             raise ValueError(_("The python package formatter can not process %s units.") % type_id)
 
-        return lambda x: '%s-%s' % (x['name'], x['version'])
-=======
-        self.context.prompt.render_document_list(packages, order=order)
->>>>>>> 731ccd6e
+        return lambda x: '%s-%s' % (x['name'], x['version'])