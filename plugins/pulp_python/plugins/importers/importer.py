from gettext import gettext as _
import shutil

from pulp.plugins.conduits import mixins
from pulp.plugins.importer import Importer

from pulp_python.common import constants
from pulp_python.plugins import models


def entry_point():
    """
    Entry point that pulp platform uses to load the importer

    :return: 2-tuple of the importer class and its config
    :rtype:  tuple
    """
    return PythonImporter, {}


class PythonImporter(Importer):
    """
    This class is used to import Python modules into Pulp.
    """
<<<<<<< HEAD
=======
    def import_units(self, source_repo, dest_repo, import_conduit, config, units=None):
        """
        Import content units into the given repository. This method will be
        called in a number of different situations:
         * A user is attempting to copy a content unit from one repository
           into the repository that uses this importer
         * A user is attempting to add an orphaned unit into a repository.

        This call has two options for handling the requested units:
         * Associate the given units with the destination repository. This will
           link the repository with the existing unit directly; changes to the
           unit will be reflected in all repositories that reference it.
         * Create a new unit and save it to the repository. This would act as
           a deep copy of sorts, creating a unique unit in the database. Keep
           in mind that the unit key must change in order for the unit to
           be considered different than the supplied one.

        The APIs for both approaches are similar to those in the sync conduit.
        In the case of a simple association, the init_unit step can be skipped
        and save_unit simply called on each specified unit.

        The units argument is optional. If None, all units in the source
        repository should be imported. The conduit is used to query for those
        units. If specified, only the units indicated should be imported (this
        is the case where the caller passed a filter to Pulp).

        :param source_repo:    metadata describing the repository containing the units to import
        :type  source_repo:    pulp.plugins.model.Repository
        :param dest_repo:      metadata describing the repository to import units into
        :type  dest_repo:      pulp.plugins.model.Repository
        :param import_conduit: provides access to relevant Pulp functionality
        :type  import_conduit: pulp.plugins.conduits.unit_import.ImportUnitConduit
        :param config:         plugin configuration
        :type  config:         pulp.plugins.config.PluginCallConfiguration
        :param units:          optional list of pre-filtered units to import
        :type  units:          list of pulp.plugins.model.Unit
        :return:               list of Unit instances that were saved to the destination repository
        :rtype:                list
        """
        if units is None:
            criteria = mixins.UnitAssociationCriteria(type_ids=[constants.PACKAGE_TYPE_ID])
            units = import_conduit.get_source_units(criteria=criteria)

        for u in units:
            import_conduit.associate_unit(u)

        return units
>>>>>>> dc501aa7

    @classmethod
    def metadata(cls):
        """
        Used by Pulp to classify the capabilities of this importer. The
        following keys must be present in the returned dictionary:

        * id           - Programmatic way to refer to this importer. Must be unique
                         across all importers. Only letters and underscores are valid.
        * display_name - User-friendly identification of the importer.
        * types        - List of all content type IDs that may be imported using this
                         importer.

        :return: keys and values listed above
        :rtype:  dict
        """
        return {
            'id': constants.IMPORTER_TYPE_ID,
            'display_name': _('Python Importer'),
            'types': [constants.PACKAGE_TYPE_ID]
        }

    def upload_unit(self, repo, type_id, unit_key, metadata, file_path, conduit, config):
        """
        Handles a user request to upload a unit into a repository. This call
        should use the data provided to add the unit as if it were synchronized
        from an external source. This includes:

        * Initializing the unit through the conduit which populates the final
          destination of the unit.
        * Moving the unit from the provided temporary location into the unit's
          final destination.
        * Saving the unit in Pulp, which both adds the unit to Pulp's database and
          associates it to the repository.

        This call may be invoked for either units that do not already exist as
        well as re-uploading an existing unit.

        The metadata parameter is variable in its usage. In some cases, the
        unit may be almost exclusively metadata driven in which case the contents
        of this parameter will be used directly as the unit's metadata. In others,
        it may function to remove the importer's need to derive the unit's metadata
        from the uploaded unit file. In still others, it may be extraneous
        user-specified information that should be merged in with any derived
        unit metadata.

        Depending on the unit type, it is possible that this call will create
        multiple units within Pulp. It is also possible that this call will
        create one or more relationships between existing units.

        :param repo:      metadata describing the repository
        :type  repo:      pulp.plugins.model.Repository
        :param type_id:   type of unit being uploaded
        :type  type_id:   str
        :param unit_key:  identifier for the unit, specified by the user
        :type  unit_key:  dict
        :param metadata:  any user-specified metadata for the unit
        :type  metadata:  dict
        :param file_path: path on the Pulp server's filesystem to the temporary location of the
                          uploaded file; may be None in the event that a unit is comprised entirely
                          of metadata and has no bits associated
        :type  file_path: str
        :param conduit:   provides access to relevant Pulp functionality
        :type  conduit:   pulp.plugins.conduits.unit_add.UnitAddConduit
        :param config:    plugin configuration for the repository
        :type  config:    pulp.plugins.config.PluginCallConfiguration
        :return:          A dictionary describing the success or failure of the upload. It must
                          contain the following keys:
                            'success_flag': bool. Indicates whether the upload was successful
                            'summary':      json-serializable object, providing summary
                            'details':      json-serializable object, providing details
        :rtype:           dict
        """
        package = models.Package.from_archive(file_path)
        package.init_unit(conduit)

        shutil.move(file_path, package.storage_path)

        package.save_unit(conduit)

        return {'success_flag': True, 'summary': {}, 'details': {}}

    def validate_config(self, repo, config):
        """
        We don't have a config yet, so it's always valid

        :param repo:   metadata describing the repository
        :type  repo:   pulp.plugins.model.Repository
        :param config: plugin configuration for the repository
        :type  config: pulp.plugins.config.PluginCallConfiguration
        :return:       This always returns (True, '')
        :rtype:        tuple
        """
        return True, ''<|MERGE_RESOLUTION|>--- conflicted
+++ resolved
@@ -22,8 +22,7 @@
     """
     This class is used to import Python modules into Pulp.
     """
-<<<<<<< HEAD
-=======
+
     def import_units(self, source_repo, dest_repo, import_conduit, config, units=None):
         """
         Import content units into the given repository. This method will be
@@ -71,7 +70,6 @@
             import_conduit.associate_unit(u)
 
         return units
->>>>>>> dc501aa7
 
     @classmethod
     def metadata(cls):
